# Score-Based Transport Modelinng

<<<<<<< HEAD
<img src="figs/phase_portrait.pdf"  width="675" height="300">

This repository contains code to reproduce results of the paper [1].
=======
Official repository for the paper "Probability flow solution of the Fokker-Planck equation" by Nicholas M. Boffi and Eric Vanden-Eijnden.
This repository provides an efficient implementation in ``jax`` of the score-based transport modeling algorithm for solving the Fokker-Planck equation in high dimension.
>>>>>>> 2de6270e

More generally, it provides an efficient implementation in ``jax`` of score-based transport solutions of the Fokker-Planck equation. This method may also find applications in flow-based solutions of other high-dimensional partial differential equations using machine learning.

# Installation
The implementation is built on Google's [``jax``](https://github.com/google/jax) package for accelerated linear algebra and Deepmind's [``haiku``](https://github.com/deepmind/dm-haiku) package for neural networks. Both can be installed by following the guidelines at the linked repository.

# Usage
Experiments from the paper can be reproduced by running the files contained in the ``experiments`` directory.

The main implementation of the algorithm can be found in ``sbtm_sequential.py``, while analysis routines used for the results in the publication can be found in ``sbtm_analysis.py``.

Other systems can be implemented by adding the needed dynamics to ``drifts.py``.


# Referencing
If you found this repository useful, please consider citing

[1] 

```
@misc{boffi2023probability,
      title={Probability flow solution of the Fokker-Planck equation}, 
      author={Nicholas M. Boffi and Eric Vanden-Eijnden},
      year={2023},
      eprint={2206.04642},
      archivePrefix={arXiv},
      primaryClass={cs.LG}
}
```

<img src="figs/phase_portrait.png" width=50% height=50%><|MERGE_RESOLUTION|>--- conflicted
+++ resolved
@@ -1,13 +1,8 @@
 # Score-Based Transport Modelinng
 
-<<<<<<< HEAD
 <img src="figs/phase_portrait.pdf"  width="675" height="300">
 
-This repository contains code to reproduce results of the paper [1].
-=======
-Official repository for the paper "Probability flow solution of the Fokker-Planck equation" by Nicholas M. Boffi and Eric Vanden-Eijnden.
 This repository provides an efficient implementation in ``jax`` of the score-based transport modeling algorithm for solving the Fokker-Planck equation in high dimension.
->>>>>>> 2de6270e
 
 More generally, it provides an efficient implementation in ``jax`` of score-based transport solutions of the Fokker-Planck equation. This method may also find applications in flow-based solutions of other high-dimensional partial differential equations using machine learning.
 
